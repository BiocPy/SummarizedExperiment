from typing import Literal, MutableMapping, Sequence, Tuple

import numpy as np
import pandas as pd
import scipy.sparse as sp
from biocframe import BiocFrame

from ._types import ArrayTypes, BiocOrPandasFrame
from ._validators import validate_names, validate_shapes

__author__ = "keviny2, jkanche"
__copyright__ = "keviny2"
__license__ = "MIT"


def _impose_common_precision(*x: ArrayTypes) -> Sequence[ArrayTypes]:
    """Check and tranform input arrays into common dtypes.

    Args:
        *x (ArrayTypes): array like objects (either sparse or dense).

    Returns:
        Sequence[ArrayTypes]: all transformed matrices
    """
    common_dtype = np.find_common_type([m.dtype for m in x], [])
    return [(m.astype(common_dtype) if m.dtype != common_dtype else m) for m in x]


def combine_metadata(experiments: Sequence["BaseSE"]) -> MutableMapping:
    """Combine metadata across experiments.

    Args:
        experiments (Sequence[BaseSE]): "SummarizedExperiment"-like objects.

    Returns:
        MutableMapping: combined metadata.
    """
    combined_metadata = {}
    for i, se in enumerate(experiments):
        if se.metadata is not None:
            combined_metadata[i] = se.metadata

    return combined_metadata


def combine_frames(
    x: Sequence[BiocOrPandasFrame], useNames: bool, axis: int
) -> pd.DataFrame:
    """Combine a Bioc or Pandas dataframe.

    Args:
        x (Sequence[BiocOrPandasFrame]): input frames.
        useNames (bool): use index names to merge? Otherwise merges
            pair-wise along an axis.
        axis (int): axis to merge on, 0 for rows, 1 for columns.

    Returns:
        pd.DataFrame: merged data frame
    """
    all_as_pandas = [(m.to_pandas() if isinstance(m, BiocFrame) else m) for m in x]

    if useNames is True:
        validate_names(all_as_pandas)
    else:
<<<<<<< HEAD
        validate_shapes(all_as_pandas)
        # reset names
        all_as_pandas = [df.reset_index(drop=True) for df in all_as_pandas]

    concat_df = pd.concat(all_as_pandas, axis=axis)
    if useNames is False:
        concat_df.index = x[0].index
    return concat_df
=======
        validate_shapes(ses, experiment_attribute=experiment_attribute)
        combined_dataframe = reduce(
            lambda left, right: combine(left, right, ignore_names=True),
            all_experiment_attributes,
        )
        names = getattr(ses[0], experiment_attribute).index
        if names is not None:
            combined_dataframe.index = names
        return combined_dataframe
>>>>>>> 8aee7ef0


def combine_assays_by_column(
    assay_name: str,
    experiments: Sequence["BaseSE"],
    names: pd.Index,
    shape: Tuple[int, int],
    useNames: bool,
) -> sp.lil_matrix:
    """Combine assays across all "SummarizedExperiment" objects by column.

    Args:
        assay_name (str): name of the assay.
        experiments (Sequence[BaseSE]): "SummarizedExperiment" objects whose assays to combine.
        names (pd.Index): names of the metadata from the non-concatenation axis.
        shape (Tuple[int, int]): shape of the combined assay.
        useNames (bool): see `combineCols()`.

    Returns:
        sp.lil_matrix: a sparse array of the merged assays.
    """
    col_idx = 0
    merged_assays = sp.lil_matrix(shape)
    for i, se in enumerate(experiments):
        offset = se.shape[1]
        if assay_name not in se.assays:
            merged_assays[
                :, col_idx : col_idx + offset
            ] = 0  # do we want to fill with np.nan or 0's?
        else:
            curr_assay = se.assays[assay_name]
            _impose_common_precision(merged_assays, curr_assay)
            if useNames:
                shared_idxs = np.argwhere(names.isin(se.rownames)).squeeze()
                merged_assays[shared_idxs, col_idx : col_idx + offset] = curr_assay
            else:
                merged_assays[:, col_idx : col_idx + offset] = curr_assay

        col_idx += offset

    return merged_assays


def combine_assays_by_row(
    assay_name: str,
    experiments: Sequence["BaseSE"],
    names: pd.Index,
    shape: Tuple[int, int],
    useNames: bool,
) -> np.ndarray:
    """Combine assays across all "SummarizedExperiment" objects by row.

    Args:
        assay_name (str): name of the assay.
        experiments (Sequence[BaseSE]): "SummarizedExperiment" objects whose assays to combine.
        names (pd.Index): names of the metadata from the non-concatenation axis.
        shape (Tuple[int, int]): shape of the combined assay.
        useNames (bool): see `combineCols()`.
    """
    raise NotImplementedError("combine_assays_by_row not implemented yet")


def combine_assays(
    assay_name: str,
    experiments: Sequence["BaseSE"],
    names: pd.Index,
    by: Literal["row", "column"],
    shape: Tuple[int, int],
    useNames: bool,
) -> sp.lil_matrix:
    """Combine assays across all "SummarizedExperiment" objects.

    Args:
        assay_name (str): name of the assay.
        experiments (Sequence[BaseSE]): "SummarizedExperiment" objects whose assays to combine.
        names (pd.Index): names of the metadata from the non-concatenation axis.
        by (Literal["row", "column"]): the concatenation axis.
        shape (Tuple[int, int]): shape of the combined assay.
        useNames (bool): see `combineCols()`.

    Returns:
        sp.lil_matrix: a sparse array of the merged assays.
    """
    if by == "row":
        return combine_assays_by_row(
            assay_name=assay_name,
            experiments=experiments,
            names=names,
            shape=shape,
            useNames=useNames,
        )
    elif by == "column":
        return combine_assays_by_column(
            assay_name=assay_name,
            experiments=experiments,
            names=names,
            shape=shape,
            useNames=useNames,
        )
    else:
        raise ValueError(
            f"cannot combine assays by {by}. can only combine by row or column."
        )<|MERGE_RESOLUTION|>--- conflicted
+++ resolved
@@ -24,6 +24,18 @@
     """
     common_dtype = np.find_common_type([m.dtype for m in x], [])
     return [(m.astype(common_dtype) if m.dtype != common_dtype else m) for m in x]
+
+
+def _remove_duplicate_columns(df: pd.DataFrame) -> pd.DataFrame:
+    """Remove duplicate columns from a pandas DataFrame.
+
+    Args:
+        df (pd.DataFrame): The input DataFrame with possible duplicate columns.
+
+    Returns:
+        pd.DataFrame: A new DataFrame with duplicate columns removed.
+    """
+    return df.loc[:, ~df.columns.duplicated()]
 
 
 def combine_metadata(experiments: Sequence["BaseSE"]) -> MutableMapping:
@@ -62,26 +74,14 @@
     if useNames is True:
         validate_names(all_as_pandas)
     else:
-<<<<<<< HEAD
         validate_shapes(all_as_pandas)
         # reset names
         all_as_pandas = [df.reset_index(drop=True) for df in all_as_pandas]
 
     concat_df = pd.concat(all_as_pandas, axis=axis)
-    if useNames is False:
+    if (useNames is False) and (x[0].index is not None):
         concat_df.index = x[0].index
-    return concat_df
-=======
-        validate_shapes(ses, experiment_attribute=experiment_attribute)
-        combined_dataframe = reduce(
-            lambda left, right: combine(left, right, ignore_names=True),
-            all_experiment_attributes,
-        )
-        names = getattr(ses[0], experiment_attribute).index
-        if names is not None:
-            combined_dataframe.index = names
-        return combined_dataframe
->>>>>>> 8aee7ef0
+    return _remove_duplicate_columns(concat_df)
 
 
 def combine_assays_by_column(
