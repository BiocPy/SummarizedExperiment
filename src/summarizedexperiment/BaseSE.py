import warnings
from collections import OrderedDict
from typing import MutableMapping, Optional, Sequence, Tuple

import anndata
import pandas as pd
from biocframe import BiocFrame
from filebackedarray import H5BackedDenseData, H5BackedSparseData
from genomicranges import GenomicRanges

<<<<<<< HEAD
from .dispatchers.colnames import get_colnames, set_colnames
from .dispatchers.rownames import get_rownames, set_rownames
from .utils._combiners import (
    combine_assays,
    combine_frames,
    combine_metadata,
)
from .utils._slicer import get_indexes_from_bools, get_indexes_from_names
from .utils._type_checks import (
    is_bioc_or_pandas_frame,
    is_list_of_subclass,
    is_list_of_type,
    is_matrix_like,
)
from .utils._types import (
=======
from ._slicer_utils import get_indexes_from_bools, get_indexes_from_names
from ._type_checks import is_bioc_or_pandas_frame, is_list_of_type, is_matrix_like
from .dispatchers.colnames import get_colnames, set_colnames
from .dispatchers.rownames import get_rownames, set_rownames
from .types import (
>>>>>>> 81fe289d
    BiocOrPandasFrame,
    MatrixSlicerTypes,
    MatrixTypes,
    SlicerArgTypes,
    SlicerResult,
)

__author__ = "jkanche, keviny2"
__copyright__ = "jkanche"
__license__ = "MIT"


class BaseSE:
    """Base class for Summarized Experiment.

    Represents genomic experiment data (`assays`), features (`rowdata`),
    sample data (`coldata`) and any other `metadata`.

    Args:
        assays (MutableMapping[str, MatrixTypes]): dictionary
            of matrices, with assay names as keys and matrices represented as dense
            (numpy) or sparse (scipy) matrices. All matrices across assays must
            have the same dimensions (number of rows, number of columns).
        rowData (BiocOrPandasFrame, optional): features, must be the same length as
            rows of the matrices in assays. Defaults to None.
        colData (BiocOrPandasFrame, optional): sample data, must be
            the same length as columns of the matrices in assays. Defaults to None.
        metadata (MutableMapping, optional): experiment metadata describing the
            methods. Defaults to None.
    """

    # TODO: should be an instance attribute
    _shape: Optional[Tuple] = None

    def __init__(
        self,
        assays: MutableMapping[str, MatrixTypes],
        rows: Optional[BiocOrPandasFrame] = None,
        cols: Optional[BiocOrPandasFrame] = None,
        metadata: Optional[MutableMapping] = None,
    ) -> None:
        """Initialize an instance of `BaseSE`."""

        if assays is None or not isinstance(assays, dict) or len(assays.keys()) == 0:
            raise Exception(
                f"{assays} must be a dictionary and contain "
                "atleast one matrix (either sparse or dense)"
            )

        self._validate_assays(assays)
        self._assays = assays

        # should have _shape by now
        if self._shape is None:
            raise TypeError(
                "This should not happen; assays is not consistent. "
                "Report this issue with a reproducible example!"
            )

        rows = rows if rows is not None else BiocFrame({}, numberOfRows=self._shape[0])
        self._validate_rows(rows)
        self._rows = rows

        cols = cols if cols is not None else BiocFrame({}, numberOfRows=self._shape[1])
        self._validate_cols(cols)
        self._cols = (
            cols if cols is not None else BiocFrame({}, numberOfRows=self._shape[1])
        )

        self._metadata = metadata

    def _validate(self):
        """Internal wrapper method to validate the object."""
        # validate assays to make sure they are have same dimensions
        self._validate_assays(self._assays)
        self._validate_rows(self._rows)
        self._validate_cols(self._cols)

    def _validate_assays(
        self,
        assays: MutableMapping[str, MatrixTypes],
    ):
        """Internal method to validate experiment data (assays).

        Args:
            assays (MutableMapping[str, MatrixTypes]): experiment
                data.

        Raises:
            ValueError: when assays contain more than 2 dimensions.
            ValueError: if all assays do not have the same dimensions.
            TypeError: if assays includes a unsupported matrix representation.
        """

        for asy, mat in assays.items():
            if not is_matrix_like(mat):
                raise TypeError(
                    f"assay: {asy} is not a supported Matrix representation."
                )

            if len(mat.shape) > 2:
                raise ValueError(
                    "only 2-dimensional matrices are accepted, "
                    f"provided {len(mat.shape)} dimensions for assay {asy}"
                )

            if self._shape is None:
                self._shape = mat.shape
                continue

            if mat.shape != self._shape:
                raise ValueError(
                    f"Assay: {asy} must be of shape {self._shape}"
                    f" but provided {mat.shape}"
                )

    def _validate_rows(self, rows: BiocOrPandasFrame):
        """Internal method to validate feature information (rowdata).

        Args:
            rows (BiocOrPandasFrame): feature information (rowdata).

        Raises:
            ValueError: when number of rows does not match between rows & assays.
            TypeError: when rows is neither a pandas dataframe not Biocframe object.
        """
        if not is_bioc_or_pandas_frame(rows):
            raise TypeError(
                "rowData must be either a pandas `DataFrame` or a `BiocFrame`"
                f" object, provided {type(rows)}"
            )

        if rows.shape[0] != self._shape[0]:
            raise ValueError(
                f"Features and assays do not match. must be {self._shape[0]}"
                f" but provided {rows.shape[0]}"
            )

    def _validate_cols(self, cols: BiocOrPandasFrame):
        """Internal method to validate sample information (coldata).

        Args:
            cols (BiocOrPandasFrame): sample information (coldata).

        Raises:
            ValueError: when number of samples do not match between cols & assays.
            TypeError: when cols is neither a pandas dataframe not Biocframe object.
        """
        if not is_bioc_or_pandas_frame(cols):
            raise TypeError(
                "colData must be either a pandas `DataFrame` or a `BiocFrame`"
                f" object, provided {type(cols)}"
            )

        if cols.shape[0] != self._shape[1]:
            raise ValueError(
                f"Sample data and assays do not match. must be {self._shape[1]}"
                f" but provided {cols.shape[0]}"
            )

    @property
    def assays(
        self,
    ) -> MutableMapping[str, MatrixTypes]:
        """Get assays.

        Returns:
            MutableMapping[str, MatrixTypes]: a dictionary with
            experiments names as keys and matrix data as values.
        """
        return self._assays

    @assays.setter
    def assays(
        self,
        assays: MutableMapping[str, MatrixTypes],
    ) -> None:
        """Set new experiment data (assays).

        Args:
            assays (MutableMapping[str, MatrixTypes]): new assays.
        """
        self._validate_assays(assays)
        self._assays = assays

    @property
    def rowData(self) -> BiocOrPandasFrame:
        """Get features.

        Returns:
            Optional[BiocOrPandasFrame]: features information.
        """
        return self._rows

    @rowData.setter
    def rowData(self, rows: BiocOrPandasFrame) -> None:
        """Set features.

        Args:
            rows (Optional[BiocOrPandasFrame]): new feature information.
        """
        rows = rows if rows is not None else BiocFrame({}, numberOfRows=self.shape[0])
        self._validate_rows(rows)
        self._rows = rows

    @property
    def colData(self) -> Optional[BiocOrPandasFrame]:
        """Get sample data.

        Returns:
            (BiocOrPandasFrame, optional): Sample information.
        """
        return self._cols

    @colData.setter
    def colData(self, cols: Optional[BiocOrPandasFrame]) -> None:
        """Set sample data.

        Args:
            cols (BiocOrPandasFrame, optional): sample data to update.
        """
        cols = cols if cols is not None else BiocFrame({}, numberOfRows=self.shape[1])

        self._validate_cols(cols)
        self._cols = cols

    @property
    def metadata(self) -> Optional[MutableMapping]:
        """Get metadata.

        Returns:
            Optional[MutableMapping]: Metadata object, usually a dictionary.
        """
        return self._metadata

    @metadata.setter
    def metadata(self, metadata: Optional[MutableMapping]):
        """Set metadata.

        Args:
            metadata (Optional[MutableMapping]): new metadata object.
        """
        self._metadata = metadata

    @property
    def shape(self) -> Tuple[int, int]:
        """Get shape of the experiment.

        Returns:
            Tuple[int, int]: A tuple with (number of features, number of samples).
        """
        return self._shape

    @property
    def dims(self) -> Tuple[int, int]:
        """Dimensions of the experiment, similar to shape.

        Note: same as shape.

        Returns:
            Tuple[int, int]: A tuple with number of features and number of samples.
        """
        return self.shape

    @property
    def assayNames(self) -> Sequence[str]:
        """Get assay names.

        Returns:
            Sequence[str]: list of assay names.
        """
        return list(self._assays.keys())

    @assayNames.setter
    def assayNames(self, names: Sequence[str]):
        """Replace all assay names.

        Args:
            names (Sequence[str]): new names.

        Raises:
            ValueError: if enough names are not provided.
        """
        current_names = self.assayNames
        if len(names) != len(current_names):
            raise ValueError(
                f"names must be of length {len(current_names)}, provided {len(names)}"
            )

        new_assays = OrderedDict()
        for idx in range(len(names)):
            new_assays[names[idx]] = self._assays.pop(current_names[idx])

        self._assays = new_assays

    def __str__(self) -> str:
        pattern = (
            f"Class BaseSE with {self.shape[0]} features and {self.shape[1]} samples \n"
            f"  assays: {list(self.assays.keys())} \n"
<<<<<<< HEAD
            f"  features: {self.rowData.columns if self._rows is not None else None} \n"
=======
            f"  features: {self.rowData.columns if self.rowData is not None else None} \n"
>>>>>>> 81fe289d
            f"  sample data: {self.colData.columns if self.colData is not None else None}"
        )
        return pattern

    def assay(self, name: str) -> MatrixTypes:
        """Convenience function to access an assay by name.

        Args:
            name (str): name of the assay.

        Raises:
            ValueError: if assay name does not exist.

        Returns:
            MatrixTypes: experiment data.
        """
        if name not in self._assays:
            raise ValueError(f"Assay {name} does not exist")

        return self._assays[name]

    def subsetAssays(
        self,
        rowIndices: Optional[MatrixSlicerTypes] = None,
        colIndices: Optional[MatrixSlicerTypes] = None,
    ) -> MutableMapping[str, MatrixTypes]:
        """Subset all assays to a slice (rows, cols).

        Args:
            rowIndices (MatrixSlicerTypes, optional): row indices to subset.
                Defaults to None.
            colIndices (MatrixSlicerTypes, optional): col indices to subset.
                Defaults to None.

        Raises:
            ValueError: if `rowIndices` and `colIndices` are both None.

        Returns:
            MutableMapping[str, MatrixTypes]: sliced experiment data.
        """

        if rowIndices is None and colIndices is None:
            warnings.warn("No slice is provided, this returns a copy of all assays!")
            return self.assays.copy()

        new_assays = OrderedDict()
        for asy, mat in self.assays.items():
            if rowIndices is not None:
                mat = mat[rowIndices, :]

            if colIndices is not None:
                mat = mat[:, colIndices]

            new_assays[asy] = mat

        return new_assays

    def _slice(
        self,
        args: SlicerArgTypes,
    ) -> SlicerResult:
        """Internal method to slice `SE` by index.

        Args:
            args (SlicerArgTypes): indices or names to slice. tuple contains slices along
                dimensions (rows, cols).

        Raises:
            ValueError: Too many or too few slices provided.

        Returns:
            SlicerResult: sliced tuple.
        """

        if isinstance(args, tuple):
            if len(args) == 0:
                raise ValueError("Arguments must contain one slice")

            rowIndices = args[0]
            colIndices = None

            if len(args) > 1:
                colIndices = args[1]
            elif len(args) > 2:
                raise ValueError("contains too many slices")
        elif isinstance(args, list) or isinstance(args, slice):
            rowIndices = args
            colIndices = None
        else:
            raise ValueError(f"slicer {type(args)} is not supported")

        new_rows = None
        new_cols = None
        new_assays = None

        if rowIndices is not None and self.rowData is not None:
            if is_list_of_type(rowIndices, str):
                rowIndices = get_indexes_from_names(
                    self.rowData.index, pd.Index(rowIndices)
                )
            elif is_list_of_type(rowIndices, bool):
                if len(rowIndices) != self.shape[0]:
                    raise ValueError(
                        "since rowIndices is a boolean vector, its length should match "
                        f"the shape provided {len(rowIndices)}, must be {self.shape[0]}"
                    )
                rowIndices = get_indexes_from_bools(rowIndices)
            elif is_list_of_type(rowIndices, int) or isinstance(rowIndices, slice):
                if isinstance(self.rowData, pd.DataFrame):
                    new_rows = self.rowData.iloc[rowIndices]
                else:
                    new_rows = self.rowData[rowIndices, :]
            else:
                raise TypeError("rowIndices not supported!")

        if colIndices is not None and self.colData is not None:
            if is_list_of_type(colIndices, str):
                colIndices = get_indexes_from_names(
                    self.colData.index, pd.Index(colIndices)
                )
            elif is_list_of_type(colIndices, bool):
                if len(colIndices) != self.shape[1]:
                    raise ValueError(
                        "since colIndices is a boolean vector, its length should match "
                        f"the shape provided {len(colIndices)}, must be {self.shape[1]}"
                    )
                colIndices = get_indexes_from_bools(colIndices)
            elif is_list_of_type(colIndices, int) or isinstance(colIndices, slice):
                if isinstance(self.colData, pd.DataFrame):
                    new_cols = self.colData.iloc[colIndices]
                else:
                    new_cols = self.colData[colIndices, :]
            else:
                raise TypeError("colIndices not supported!")

        new_assays = self.subsetAssays(rowIndices=rowIndices, colIndices=colIndices)

        return SlicerResult(new_rows, new_cols, new_assays, rowIndices, colIndices)

    @property
    def rownames(self) -> Sequence[str]:
        """Get row/feature index.

        Returns:
            Sequence[str]: list of row index names.
        """
        return get_rownames(self.rowData)

    @rownames.setter
    def rownames(self, names: Sequence[str]):
        """Set row/feature names for the experiment.

        Args:
            names (Sequence[str]): new feature names.

        Raises:
            ValueError: provided incorrect number of names.
        """
        if len(names) != self.shape[0]:
            raise ValueError(
                f"names must be of length {self.shape[0]}, provided {len(names)}"
            )

        self._rows = set_rownames(self.rowData, names)

    @property
    def colnames(self) -> Sequence[str]:
        """Get column/sample names.

        Returns:
            Sequence[str]: list of sample names.
        """
        return get_colnames(self.colData)

    @colnames.setter
    def colnames(self, names: Sequence[str]):
        """Set column/sample names for the experiment.

        Args:
            names (Sequence[str]): new samples names.
        """
        if len(names) != self.shape[1]:
            raise ValueError(
                f"names must be of length {self.shape[1]}, provided {len(names)}"
            )

        self._cols = set_colnames(self.colData, names)

    def toAnnData(
        self,
    ) -> anndata.AnnData:
        """Transform `SummarizedExperiment` to `AnnData` representation.

        Returns:
            anndata.AnnData: returns an `AnnData` representation of SE.
        """

        layers = OrderedDict()
        for asy, mat in self.assays.items():
            if isinstance(mat, H5BackedDenseData) or isinstance(
                mat, H5BackedSparseData
            ):
                raise ValueError(
                    f"assay {asy} is not supported. Uses a file backed representation."
                    "while this is fine, this is currently not supported because `AnnData` uses"
                    "a transposed representation (cells X features) rather than the "
                    "bioconductor version (features X cells)"
                )

            layers[asy] = mat.transpose()

        trows = self.rowData
        if isinstance(self.rowData, GenomicRanges):
            trows = self.rowData.toPandas()

        obj = anndata.AnnData(
            obs=self.colData,
            var=trows,
            uns=self.metadata,
            layers=layers,
        )

        return obj

    def combineCols(
        self,
        *experiments: "BaseSE",
        useNames: bool = True,
        removeDuplicateColumns: bool = True,
    ) -> "BaseSE":
        """A more flexible version of `cbind`. Permits differences in the number
        and identity of rows, differences in `colData` fields, and even differences
        in the available `assays` among `SummarizedExperiment` objects being combined.

        Currently does not support range based merging of feature information when
        performing this operation.

        The row names of the resultant `SummarizedExperiment` object will
        simply be the row names of the first `SummarizedExperiment`.

        Note: if `removeDuplicateColumns` is True, we only keep the columns from this
        object (self). you can always do this operation later, but its useful when you
        are merging multiple summarized experiments and need to track metadata across
        objects.

        Args:
            experiments (BaseSE): `SummarizedExperiment`-like objects to concatenate.
            useNames (bool):
                - If `True`, then each input `SummarizedExperiment` must have non-null,
                non-duplicated row names. The row names of the resultant
                `SummarizedExperiment` object will be the union of the row names
                across all input objects.
                - If `False`, then each input `SummarizedExperiment` object must
                have the same number of rows.
            removeDuplicateColumns (bool): If `True`, remove any duplicate columns in
                `rowData` or `colData` of the resultant `SummarizedExperiment`. Defaults 
                to `True`.

        Raises:
            TypeError:
                if any of the provided objects are not "SummarizedExperiment"-like.
            ValueError:
                - if there are null or duplicated row names (useNames=True)
                - if all objects do not have the same number of rows (useNames=False)

        Returns:
            BaseSE: combined `SummarizedExperiment` object.
        """

        if not is_list_of_subclass(experiments, BaseSE):
            raise TypeError(
                "not all provided objects are `SummarizedExperiment`-like objects"
            )

        ses = [self] + list(experiments)

        new_metadata = combine_metadata(experiments)

        all_coldata = [getattr(e, "colData") for e in ses]
        new_colData = combine_frames(
            all_coldata,
            axis=0,
            useNames=True,
            removeDuplicateColumns=removeDuplicateColumns,
        )

        all_rowdata = [getattr(e, "rowData") for e in ses]
        new_rowData = combine_frames(
            all_rowdata,
            axis=1,
            useNames=useNames,
            removeDuplicateColumns=removeDuplicateColumns,
        )

        new_assays = {}
        unique_assay_names = {assay_name for se in ses for assay_name in se.assayNames}
        for assay_name in unique_assay_names:
            merged_assays = combine_assays(
                assay_name=assay_name,
                experiments=ses,
                names=new_rowData.index,
                by="column",
                shape=(len(new_rowData), len(new_colData)),
                useNames=useNames,
            )
            new_assays[assay_name] = merged_assays

        current_class_const = type(self)
        return current_class_const(new_assays, new_rowData, new_colData, new_metadata)<|MERGE_RESOLUTION|>--- conflicted
+++ resolved
@@ -8,34 +8,26 @@
 from filebackedarray import H5BackedDenseData, H5BackedSparseData
 from genomicranges import GenomicRanges
 
-<<<<<<< HEAD
-from .dispatchers.colnames import get_colnames, set_colnames
-from .dispatchers.rownames import get_rownames, set_rownames
-from .utils._combiners import (
-    combine_assays,
-    combine_frames,
-    combine_metadata,
-)
 from .utils._slicer import get_indexes_from_bools, get_indexes_from_names
-from .utils._type_checks import (
+from ._type_checks import (
     is_bioc_or_pandas_frame,
     is_list_of_subclass,
     is_list_of_type,
     is_matrix_like,
 )
-from .utils._types import (
-=======
-from ._slicer_utils import get_indexes_from_bools, get_indexes_from_names
-from ._type_checks import is_bioc_or_pandas_frame, is_list_of_type, is_matrix_like
 from .dispatchers.colnames import get_colnames, set_colnames
 from .dispatchers.rownames import get_rownames, set_rownames
 from .types import (
->>>>>>> 81fe289d
     BiocOrPandasFrame,
     MatrixSlicerTypes,
     MatrixTypes,
     SlicerArgTypes,
     SlicerResult,
+)
+from .utils._combiners import (
+    combine_assays,
+    combine_frames,
+    combine_metadata,
 )
 
 __author__ = "jkanche, keviny2"
@@ -330,11 +322,7 @@
         pattern = (
             f"Class BaseSE with {self.shape[0]} features and {self.shape[1]} samples \n"
             f"  assays: {list(self.assays.keys())} \n"
-<<<<<<< HEAD
-            f"  features: {self.rowData.columns if self._rows is not None else None} \n"
-=======
             f"  features: {self.rowData.columns if self.rowData is not None else None} \n"
->>>>>>> 81fe289d
             f"  sample data: {self.colData.columns if self.colData is not None else None}"
         )
         return pattern
@@ -399,8 +387,8 @@
         """Internal method to slice `SE` by index.
 
         Args:
-            args (SlicerArgTypes): indices or names to slice. tuple contains slices along
-                dimensions (rows, cols).
+            args (SlicerArgTypes): indices or names to slice. tuple contains
+                slices along dimensions (rows, cols).
 
         Raises:
             ValueError: Too many or too few slices provided.
@@ -539,9 +527,9 @@
             ):
                 raise ValueError(
                     f"assay {asy} is not supported. Uses a file backed representation."
-                    "while this is fine, this is currently not supported because `AnnData` uses"
-                    "a transposed representation (cells X features) rather than the "
-                    "bioconductor version (features X cells)"
+                    "while this is fine, this is currently not supported because "
+                    "`AnnData` uses a transposed representation (cells X features) "
+                    "rather than the bioconductor version (features X cells)"
                 )
 
             layers[asy] = mat.transpose()
@@ -590,7 +578,7 @@
                 - If `False`, then each input `SummarizedExperiment` object must
                 have the same number of rows.
             removeDuplicateColumns (bool): If `True`, remove any duplicate columns in
-                `rowData` or `colData` of the resultant `SummarizedExperiment`. Defaults 
+                `rowData` or `colData` of the resultant `SummarizedExperiment`. Defaults
                 to `True`.
 
         Raises:
